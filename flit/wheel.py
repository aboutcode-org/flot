--- conflicted
+++ resolved
@@ -186,7 +186,6 @@
         finally:
             self.wheel_zip.close()
 
-<<<<<<< HEAD
 def make_wheel_in(ini_path, wheel_directory):
     # We don't know the final filename until metadata is loaded, so write to
     # a temporary_file, and rename it afterwards.
@@ -207,12 +206,6 @@
 
 def wheel_main(ini_path, upload=False, verify_metadata=False, repo='pypi'):
     """Build a wheel in the dist/ directory, and optionally upload it.
-=======
-def wheel_main(ini_path, dist_dir=None, upload=False, verify_metadata=False, repo='pypi'):
-    """Build a wheel in dist_dir, and optionally upload it.
-
-    dist_dir defaults to a dist/ folder adjacent to the ini file.
->>>>>>> 45126d2d
     """
     if dist_dir is None:
         dist_dir = ini_path.parent / 'dist'
