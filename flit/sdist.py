from collections import defaultdict
import io
import logging
import os
from pathlib import Path
from posixpath import join as pjoin
from pprint import pformat
<<<<<<< HEAD
import sys
=======
>>>>>>> 8f5d6a71
import tarfile

from flit import common, inifile
from flit.common import VCSError
from flit.vcs import identify_vcs

log = logging.getLogger(__name__)

SETUP = """\
#!/usr/bin/env python
# setup.py generated by flit for tools that don't yet use PEP 517

from distutils.core import setup

{before}
setup(name={name!r},
      version={version!r},
      description={description!r},
      author={author!r},
      author_email={author_email!r},
      url={url!r},
      {extra}
     )
"""

PKG_INFO = """\
Metadata-Version: 1.1
Name: {name}
Version: {version}
Summary: {summary}
Home-page: {home_page}
Author: {author}
Author-email: {author_email}
"""


def auto_packages(pkgdir: str):
    """Discover subpackages and package_data"""
    pkgdir = os.path.normpath(pkgdir)
    pkg_name = os.path.basename(pkgdir)
    pkg_data = defaultdict(list)
    # Undocumented distutils feature: the empty string matches all package names
    pkg_data[''].append('*')
    packages = [pkg_name]
    subpkg_paths = set()

    def find_nearest_pkg(rel_path):
        parts = rel_path.split(os.sep)
        for i in reversed(range(1, len(parts))):
            ancestor = '/'.join(parts[:i])
            if ancestor in subpkg_paths:
                pkg = '.'.join([pkg_name] + parts[:i])
                return pkg, '/'.join(parts[i:])

        # Relative to the top-level package
        return pkg_name, rel_path

    for path, dirnames, filenames in os.walk(pkgdir, topdown=True):
        if os.path.basename(path) == '__pycache__':
            continue

        from_top_level = os.path.relpath(path, pkgdir)
        if from_top_level == '.':
            continue

        is_subpkg = '__init__.py' in filenames
        if is_subpkg:
            subpkg_paths.add(from_top_level)
            parts = from_top_level.split(os.sep)
            packages.append('.'.join([pkg_name] + parts))
        else:
            pkg, from_nearest_pkg = find_nearest_pkg(from_top_level)
            pkg_data[pkg].append(pjoin(from_nearest_pkg, '*'))

<<<<<<< HEAD
    # Sort values in pkg_data
    pkg_data = {k: sorted(v) for (k, v) in pkg_data.items()}

    return sorted(packages), pkg_data
=======
    return sorted(packages), dict(pkg_data)
>>>>>>> 8f5d6a71

def _parse_req(requires_dist):
    """Parse "Foo (v); python_version == '2.x'" from Requires-Dist

    Returns pip-style appropriate for requirements.txt.
    """
    if ';' in requires_dist:
        name_version, env_mark = requires_dist.split(';', 1)
        env_mark = env_mark.strip()
    else:
        name_version, env_mark = requires_dist, None

    if '(' in name_version:
        # turn 'name (X)' and 'name (<X.Y)'
        # into 'name == X' and 'name < X.Y'
        name, version = name_version.split('(', 1)
        name = name.strip()
        version = version.replace(')', '').strip()
        if not any(c in version for c in '=<>'):
            version = '==' + version
        name_version = name + version

    return name_version, env_mark

def convert_requires(metadata):
    install_reqs = []
    extra_reqs = defaultdict(list)
    for req in metadata.requires_dist:
        name_version, env_mark = _parse_req(req)
        if env_mark is None:
            install_reqs.append(name_version)
        else:
            extra_reqs[':'+env_mark].append(name_version)

    return install_reqs, dict(extra_reqs)

def include_path(p):
    return not (p.startswith('dist' + os.sep)
                or (os.sep+'__pycache__' in p)
                or p.endswith('.pyc'))

class SdistBuilder:
    def __init__(self, ini_path=Path('flit.ini')):
        self.ini_path = ini_path
        self.ini_info = inifile.read_pkg_ini(ini_path)
        self.module = common.Module(self.ini_info['module'], ini_path.parent)
        self.metadata = common.make_metadata(self.module, self.ini_info)
        self.srcdir = ini_path.parent

    def prep_entry_points(self):
        # Reformat entry points from dict-of-dicts to dict-of-lists
        res = defaultdict(list)
        for groupname, group in self.ini_info['entrypoints'].items():
            for name, ep in sorted(group.items()):
                res[groupname].append('{} = {}'.format(name, ep))

        return dict(res)

    def find_tracked_files(self):
        vcs_mod = identify_vcs(self.srcdir)
        untracked_deleted = vcs_mod.list_untracked_deleted_files(self.srcdir)
        if list(filter(include_path, untracked_deleted)):
            raise VCSError("Untracked or deleted files in the source directory. "
                           "Commit, undo or ignore these files in your VCS.",
                           self.srcdir)

        files = vcs_mod.list_tracked_files(self.srcdir)
        log.info("Found %d files tracked in %s", len(files), vcs_mod.name)
        return sorted(filter(include_path, files))

    def make_setup_py(self):
        before, extra = [], []
        if self.module.is_package:
            packages, package_data = auto_packages(str(self.module.path))
            before.append("packages = \\\n%s\n" % pformat(sorted(packages)))
            before.append("package_data = \\\n%s\n" % pformat(package_data))
            extra.append("packages=packages,")
            extra.append("package_data=package_data,")
        else:
            extra.append("py_modules={!r},".format([self.module.name]))

        install_reqs, extra_reqs = convert_requires(self.metadata)
        if install_reqs:
            before.append("install_requires = \\\n%s\n" % pformat(install_reqs))
            extra.append("install_requires=install_requires,")
        if extra_reqs:
            before.append("extras_require = \\\n%s\n" % pformat(extra_reqs))
            extra.append("extras_require=extras_require,")

        entrypoints = self.prep_entry_points()
        if entrypoints:
            before.append("entry_points = \\\n%s\n" % pformat(entrypoints))
            extra.append("entry_points=entry_points,")

        if self.metadata.requires_python:
            extra.append('python_requires=%r,' % self.metadata.requires_python)

        return SETUP.format(
            before='\n'.join(before),
            name=self.metadata.name,
            version=self.metadata.version,
            description=self.metadata.summary,
            author=self.metadata.author,
            author_email=self.metadata.author_email,
            url=self.metadata.home_page,
            extra='\n      '.join(extra),
        ).encode('utf-8')

    def build(self, target_dir:Path =None):
        if target_dir is None:
            target_dir = self.ini_path.parent / 'dist'
        if not target_dir.exists():
            target_dir.mkdir(parents=True)
        target = target_dir / '{}-{}.tar.gz'.format(
                        self.metadata.name, self.metadata.version)
        tf = tarfile.open(str(target), mode='w:gz')
        tf_dir = '{}-{}'.format(self.metadata.name, self.metadata.version)

        files_to_add = self.find_tracked_files()

        for relpath in files_to_add:
            path = self.srcdir / relpath
            tf.add(str(path), arcname=pjoin(tf_dir, relpath))

        if 'setup.py' in files_to_add:
            log.warning("Using setup.py from repository, not generating setup.py")
        else:
            setup_py = self.make_setup_py()
            log.info("Writing generated setup.py")
            ti = tarfile.TarInfo(pjoin(tf_dir, 'setup.py'))
            ti.size = len(setup_py)
            tf.addfile(ti, io.BytesIO(setup_py))

        pkg_info = PKG_INFO.format(
            name=self.metadata.name,
            version=self.metadata.version,
            summary=self.metadata.summary,
            home_page=self.metadata.home_page,
            author=self.metadata.author,
            author_email=self.metadata.author_email,
        ).encode('utf-8')
        ti = tarfile.TarInfo(pjoin(tf_dir, 'PKG-INFO'))
        ti.size = len(pkg_info)
        tf.addfile(ti, io.BytesIO(pkg_info))

        tf.close()

        log.info("Built sdist: %s", target)
        return target<|MERGE_RESOLUTION|>--- conflicted
+++ resolved
@@ -5,10 +5,6 @@
 from pathlib import Path
 from posixpath import join as pjoin
 from pprint import pformat
-<<<<<<< HEAD
-import sys
-=======
->>>>>>> 8f5d6a71
 import tarfile
 
 from flit import common, inifile
@@ -83,14 +79,10 @@
             pkg, from_nearest_pkg = find_nearest_pkg(from_top_level)
             pkg_data[pkg].append(pjoin(from_nearest_pkg, '*'))
 
-<<<<<<< HEAD
     # Sort values in pkg_data
     pkg_data = {k: sorted(v) for (k, v) in pkg_data.items()}
 
     return sorted(packages), pkg_data
-=======
-    return sorted(packages), dict(pkg_data)
->>>>>>> 8f5d6a71
 
 def _parse_req(requires_dist):
     """Parse "Foo (v); python_version == '2.x'" from Requires-Dist
