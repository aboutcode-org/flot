from pathlib import Path
import pytest

from flit.inifile import read_flit_config, ConfigError

samples_dir = Path(__file__).parent / 'samples'

def test_invalid_classifier():
    with pytest.raises(ConfigError):
        read_flit_config(samples_dir / 'invalid_classifier.ini')

def test_classifiers_with_space():
    """
    Check that any empty lines (including the first one) for
    classifiers are stripped
    """
<<<<<<< HEAD
    read_flit_config(samples_dir / 'classifiers_with_space.ini')
=======
    read_pkg_ini(samples_dir / 'classifiers_with_space.ini')

def test_requires_with_empty_lines():
    ini_info = read_pkg_ini(samples_dir / 'requires_with_empty_lines.ini')
    assert ini_info['metadata']['requires_dist'] == ['foo', 'bar']

def test_missing_entrypoints():
    with pytest.raises(FileNotFoundError):
        read_pkg_ini(samples_dir / 'entrypoints_missing.ini')

def test_flatten_entrypoints():
    r = flatten_entrypoints({'a': {'b': {'c':'d'}, 'e': {'f': {'g':'h'}}, 'i':'j'}})
    assert r == {'a': {'i': 'j'}, 'a.b': {'c': 'd'}, 'a.e.f': {'g': 'h'}}

def test_load_toml():
    inf = read_pkg_ini(samples_dir / 'module1-pkg.toml')
    assert inf['module'] == 'module1'
    assert inf['metadata']['home_page'] == 'http://github.com/sirrobin/module1'

def test_misspelled_key():
    with pytest.raises(ConfigError) as e_info:
        read_pkg_ini(samples_dir / 'misspelled-key.ini')

    assert 'description-file' in str(e_info.value)

def test_description_file():
    info = read_pkg_ini(samples_dir / 'package1-pkg.ini')
    assert info['metadata']['description'] == \
        "Sample description for test.\n"
    assert info['metadata']['description_content_type'] == 'text/x-rst'

def test_missing_description_file():
    with pytest.raises(ConfigError, match=r"Description file .* does not exist"):
        read_pkg_ini(samples_dir / 'missing-description-file.toml')

def test_bad_description_extension(caplog):
    info = read_pkg_ini(samples_dir / 'bad-description-ext.toml')
    assert info['metadata']['description_content_type'] is None
    assert any((r.levelno == logging.WARN and "Unknown extension" in r.msg)
                for r in caplog.records)

def test_extras():
    info = read_pkg_ini(samples_dir / 'extras.toml')
    requires_dist = set(info['metadata']['requires_dist'])
    assert requires_dist == {
        'toml',
        'pytest; extra == "test"',
        'requests; extra == "custom"',
    }
    assert set(info['metadata']['provides_extra']) == {'test', 'custom'}

def test_extras_dev_conflict():
    with pytest.raises(ConfigError, match=r'dev-requires'):
        read_pkg_ini(samples_dir / 'extras-dev-conflict.toml')

def test_extras_dev_warning(caplog):
    info = read_pkg_ini(samples_dir / 'requires-dev.toml')
    assert '“dev-requires = ...” is obsolete' in caplog.text
    assert set(info['metadata']['requires_dist']) == {'apackage; extra == "dev"'}

def test_requires_extra_env_marker():
    info = read_pkg_ini(samples_dir / 'requires-extra-envmark.toml')
    assert info['metadata']['requires_dist'][0].startswith('pathlib2;')

@pytest.mark.parametrize(('erroneous', 'match'), [
    ({'requires-extra': None}, r'Expected a dict for requires-extra field'),
    ({'requires-extra': dict(dev=None)}, r'Expected a dict of lists for requires-extra field'),
    ({'requires-extra': dict(dev=[1])}, r'Expected a string list for requires-extra'),
])
def test_faulty_requires_extra(erroneous, match):
    metadata = {'module': 'mymod', 'author': '', 'author-email': ''}
    with pytest.raises(ConfigError, match=match):
        _prep_metadata(dict(metadata, **erroneous), None)
>>>>>>> 3884809b
<|MERGE_RESOLUTION|>--- conflicted
+++ resolved
@@ -14,80 +14,4 @@
     Check that any empty lines (including the first one) for
     classifiers are stripped
     """
-<<<<<<< HEAD
-    read_flit_config(samples_dir / 'classifiers_with_space.ini')
-=======
-    read_pkg_ini(samples_dir / 'classifiers_with_space.ini')
-
-def test_requires_with_empty_lines():
-    ini_info = read_pkg_ini(samples_dir / 'requires_with_empty_lines.ini')
-    assert ini_info['metadata']['requires_dist'] == ['foo', 'bar']
-
-def test_missing_entrypoints():
-    with pytest.raises(FileNotFoundError):
-        read_pkg_ini(samples_dir / 'entrypoints_missing.ini')
-
-def test_flatten_entrypoints():
-    r = flatten_entrypoints({'a': {'b': {'c':'d'}, 'e': {'f': {'g':'h'}}, 'i':'j'}})
-    assert r == {'a': {'i': 'j'}, 'a.b': {'c': 'd'}, 'a.e.f': {'g': 'h'}}
-
-def test_load_toml():
-    inf = read_pkg_ini(samples_dir / 'module1-pkg.toml')
-    assert inf['module'] == 'module1'
-    assert inf['metadata']['home_page'] == 'http://github.com/sirrobin/module1'
-
-def test_misspelled_key():
-    with pytest.raises(ConfigError) as e_info:
-        read_pkg_ini(samples_dir / 'misspelled-key.ini')
-
-    assert 'description-file' in str(e_info.value)
-
-def test_description_file():
-    info = read_pkg_ini(samples_dir / 'package1-pkg.ini')
-    assert info['metadata']['description'] == \
-        "Sample description for test.\n"
-    assert info['metadata']['description_content_type'] == 'text/x-rst'
-
-def test_missing_description_file():
-    with pytest.raises(ConfigError, match=r"Description file .* does not exist"):
-        read_pkg_ini(samples_dir / 'missing-description-file.toml')
-
-def test_bad_description_extension(caplog):
-    info = read_pkg_ini(samples_dir / 'bad-description-ext.toml')
-    assert info['metadata']['description_content_type'] is None
-    assert any((r.levelno == logging.WARN and "Unknown extension" in r.msg)
-                for r in caplog.records)
-
-def test_extras():
-    info = read_pkg_ini(samples_dir / 'extras.toml')
-    requires_dist = set(info['metadata']['requires_dist'])
-    assert requires_dist == {
-        'toml',
-        'pytest; extra == "test"',
-        'requests; extra == "custom"',
-    }
-    assert set(info['metadata']['provides_extra']) == {'test', 'custom'}
-
-def test_extras_dev_conflict():
-    with pytest.raises(ConfigError, match=r'dev-requires'):
-        read_pkg_ini(samples_dir / 'extras-dev-conflict.toml')
-
-def test_extras_dev_warning(caplog):
-    info = read_pkg_ini(samples_dir / 'requires-dev.toml')
-    assert '“dev-requires = ...” is obsolete' in caplog.text
-    assert set(info['metadata']['requires_dist']) == {'apackage; extra == "dev"'}
-
-def test_requires_extra_env_marker():
-    info = read_pkg_ini(samples_dir / 'requires-extra-envmark.toml')
-    assert info['metadata']['requires_dist'][0].startswith('pathlib2;')
-
-@pytest.mark.parametrize(('erroneous', 'match'), [
-    ({'requires-extra': None}, r'Expected a dict for requires-extra field'),
-    ({'requires-extra': dict(dev=None)}, r'Expected a dict of lists for requires-extra field'),
-    ({'requires-extra': dict(dev=[1])}, r'Expected a string list for requires-extra'),
-])
-def test_faulty_requires_extra(erroneous, match):
-    metadata = {'module': 'mymod', 'author': '', 'author-email': ''}
-    with pytest.raises(ConfigError, match=match):
-        _prep_metadata(dict(metadata, **erroneous), None)
->>>>>>> 3884809b
+    read_flit_config(samples_dir / 'classifiers_with_space.ini')