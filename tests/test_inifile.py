import pathlib

import pytest

from flit.inifile import read_pkg_ini, ConfigError, flatten_entrypoints

samples_dir = pathlib.Path(__file__).parent / 'samples'

def test_invalid_classifier():
    with pytest.raises(ConfigError):
        read_pkg_ini(samples_dir / 'invalid_classifier.ini')

def test_classifiers_with_space():
    """
    Check that any empty lines (including the first one) for
    classifiers are stripped
    """
    read_pkg_ini(samples_dir / 'classifiers_with_space.ini')

def test_missing_entrypoints():
    with pytest.raises(FileNotFoundError):
        read_pkg_ini(samples_dir / 'entrypoints_missing.ini')

<<<<<<< HEAD
def test_flatten_entrypoints():
    r = flatten_entrypoints({'a': {'b': {'c':'d'}, 'e': {'f': {'g':'h'}}, 'i':'j'}})
    assert r == {'a': {'i': 'j'}, 'a.b': {'c': 'd'}, 'a.e.f': {'g': 'h'}}

def test_load_toml():
    inf = read_pkg_ini(samples_dir / 'module1-pkg.toml')
    assert inf['module'] == 'module1'
    assert inf['metadata']['home_page'] == 'http://github.com/sirrobin/module1'
=======
def test_misspelled_key():
    with pytest.raises(ConfigError) as e_info:
        read_pkg_ini(samples_dir / 'misspelled-key.ini')

    assert 'description-file' in str(e_info)

def test_description_file():
    info = read_pkg_ini(samples_dir / 'package1-pkg.ini')
    assert info['metadata']['description'] == \
        "Sample description for test.\n"
>>>>>>> 8f5d6a71
<|MERGE_RESOLUTION|>--- conflicted
+++ resolved
@@ -21,7 +21,6 @@
     with pytest.raises(FileNotFoundError):
         read_pkg_ini(samples_dir / 'entrypoints_missing.ini')
 
-<<<<<<< HEAD
 def test_flatten_entrypoints():
     r = flatten_entrypoints({'a': {'b': {'c':'d'}, 'e': {'f': {'g':'h'}}, 'i':'j'}})
     assert r == {'a': {'i': 'j'}, 'a.b': {'c': 'd'}, 'a.e.f': {'g': 'h'}}
@@ -30,7 +29,7 @@
     inf = read_pkg_ini(samples_dir / 'module1-pkg.toml')
     assert inf['module'] == 'module1'
     assert inf['metadata']['home_page'] == 'http://github.com/sirrobin/module1'
-=======
+
 def test_misspelled_key():
     with pytest.raises(ConfigError) as e_info:
         read_pkg_ini(samples_dir / 'misspelled-key.ini')
@@ -41,4 +40,3 @@
     info = read_pkg_ini(samples_dir / 'package1-pkg.ini')
     assert info['metadata']['description'] == \
         "Sample description for test.\n"
->>>>>>> 8f5d6a71
